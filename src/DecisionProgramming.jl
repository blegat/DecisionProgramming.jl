--- conflicted
+++ resolved
@@ -28,12 +28,7 @@
 export DecisionVariables,
     PathProbabilityVariables,
     ForbiddenPath,
-<<<<<<< HEAD
-    lazy_probability_cut,
-    lazy_active_paths_cut,
-=======
     lazy_constraints,
->>>>>>> 9eff1203
     PositivePathUtility,
     expected_value,
     value_at_risk,
