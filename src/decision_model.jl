using JuMP

function decision_variable(model::Model, S::States, d::DecisionNode, base_name::String="")
    # Create decision variables.
    dims = S[[d.I_j; d.j]]
    z_j = Array{VariableRef}(undef, dims...)
    for s in paths(dims)
        z_j[s...] = @variable(model, binary=true, base_name=base_name)
    end
    # Constraints to one decision per decision strategy.
    for s_I in paths(S[d.I_j])
        @constraint(model, sum(z_j[s_I..., s_j] for s_j in 1:S[d.j]) == 1)
    end
    return z_j
end

struct DecisionVariables
    D::Vector{DecisionNode}
    z::Vector{<:Array{VariableRef}}
end

"""Create decision variables and constraints.

# Examples
```julia
z = DecisionVariables(model, S, D)
```
"""
function DecisionVariables(model::Model, S::States, D::Vector{DecisionNode}; names::Bool=false, name::String="z")
    DecisionVariables(D, [decision_variable(model, S, d, (names ? "$(name)_$(d.j)$(s)" : "")) for d in D])
end

function is_forbidden(s::Path, forbidden_paths::Vector{ForbiddenPath})
    return !all(s[k]∉v for (k, v) in forbidden_paths)
end

function path_probability_variable(model::Model, z::DecisionVariables, s::Path, P::AbstractPathProbability, forbidden::Bool, probability_scale_factor::Float64, base_name::String="")
    # Create a path probability variable
    π = @variable(model, base_name=base_name)

    # Soft constraint on the lower bound.
    @constraint(model, π ≥ 0)

    if !forbidden
        # Hard constraint on the upper bound.
        @constraint(model, π ≤ P(s) * probability_scale_factor)

    else
        # Path is forbidden, probability must be zero
        @constraint(model, π ≤ 0)
    end

    return π
end

struct PathProbabilityVariables{N} <: AbstractDict{Path{N}, VariableRef}
    data::Dict{Path{N}, VariableRef}
end

Base.getindex(π_s::PathProbabilityVariables, key) = getindex(π_s.data, key)
Base.get(π_s::PathProbabilityVariables, key, default) = get(π_s.data, key, default)
Base.keys(π_s::PathProbabilityVariables) = keys(π_s.data)
Base.values(π_s::PathProbabilityVariables) = values(π_s.data)
Base.pairs(π_s::PathProbabilityVariables) = pairs(π_s.data)
Base.iterate(π_s::PathProbabilityVariables) = iterate(π_s.data)
Base.iterate(π_s::PathProbabilityVariables, i) = iterate(π_s.data, i)


function decision_strategy_constraint(model::Model, S::States, d::DecisionNode, z::Array{VariableRef}, π_s::PathProbabilityVariables, probability_scale_factor::Float64)

    dims = S[[d.I_j; d.j]]
    for s in paths(dims) # iterate through all information states and states of d
        # fix state of each node in the information set and of the decision node
        information_group = Dict([d.I_j; d.j] .=> s)

        @constraint(model, sum(get(π_s, s_j, 0) for s_j in paths(S, information_group)) ≤ z[s...] * probability_scale_factor)
    end

end


"""Create path probability variables and constraints.

# Examples
```julia
π_s = PathProbabilityVariables(model, z, S, P)
π_s = PathProbabilityVariables(model, z, S, P; hard_lower_bound=false))
```
"""
function PathProbabilityVariables(model::Model,
    z::DecisionVariables,
    S::States,
    P::AbstractPathProbability;
    names::Bool=false,
    name::String="π_s",
    forbidden_paths::Vector{ForbiddenPath}=ForbiddenPath[],
    fixed::Dict{Node, State}=Dict{Node, State}(),
    probability_scale_factor::Float64=1.0,
    probability_cut::Bool=true)

    if !isempty(forbidden_paths)
        @warn("Forbidden paths is still an experimental feature.")
    end
    if probability_scale_factor ≤ 0
        throw(DomainError("The probability_scale_factor must be greater than 0."))
    end

    # Create path probability variable for each effective path.
    N = length(S)
    variables_π_s = Dict{Path{N}, VariableRef}(
        s => path_probability_variable(model, z, s, P, is_forbidden(s, forbidden_paths), probability_scale_factor, (names ? "$(name)$(s)" : ""))
        for s in paths(S, fixed)
        if !iszero(P(s))
    )

    π_s = PathProbabilityVariables{N}(variables_π_s)

    # Add decision strategy constraints for each decision node
    for (d, z) in zip(z.D, z.z)
        decision_strategy_constraint(model, S, d, z, π_s, probability_scale_factor)
    end

    # Constrain sum of path probabilities either using an explicit or lazy constraint
    if probability_cut
        @constraint(model, sum(values(π_s)) == 1.0 * probability_scale_factor)
    end

    π_s
end

"""Adds lazy constraints to the model. Currently available: probability cut and active paths cut.

# Examples
```julia
lazy_constraints(model, π_s, S, P, use_probability_cut=true)
```
"""
<<<<<<< HEAD
function lazy_probability_cut(model::Model, π_s::PathProbabilityVariables, P::AbstractPathProbability; probability_scale_factor::Float64=1.0)
    if probability_scale_factor ≤ 0
        throw(DomainError("The probability_scale_factor must be greater than 0."))
    end
    function probability_cut(cb_data)
        πsum = sum(callback_value(cb_data, π) for π in values(π_s))
        if !isapprox(πsum, 1.0 * probability_scale_factor)
            con = @build_constraint(sum(values(π_s)) == 1.0 * probability_scale_factor)
            MOI.submit(model, MOI.LazyConstraint(cb_data), con)
=======
function lazy_constraints(model::Model, π_s::PathProbabilityVariables, S::States, P::AbstractPathProbability; atol::Float64 = 0.9, probability_scale_factor::Float64=1.0, use_probability_cut::Bool=false, use_active_paths_cut::Bool=false)
    if probability_scale_factor ≤ 0
        throw(DomainError("The probability_scale_factor must be greater than 0."))
    end

    if use_active_paths_cut
        all_active_states = all(all((!).(iszero.(x))) for x in P.X)
        if !all_active_states
            throw(DomainError("Cannot use active paths cut if all states are not active."))
>>>>>>> 9eff1203
        end
    end

<<<<<<< HEAD
# Examples
```julia
atol = 0.9  # Tolerance to trigger the creation of the lazy cut
active_paths_cut(model, π_s, S, P; atol=atol)
```
"""
function lazy_active_paths_cut(model::Model, π_s::PathProbabilityVariables, S::States, P::AbstractPathProbability; atol::Float64 = 0.9, probability_scale_factor::Float64=1.0)
    all_active_states = all(all((!).(iszero.(x))) for x in P.X)
    if !all_active_states
        throw(DomainError("Cannot use active paths cut if all states are not active."))
    end

    if probability_scale_factor ≤ 0
        throw(DomainError("The probability_scale_factor must be greater than 0."))
    end

    ϵ = minimum(P(s) for s in keys(π_s))
    num_compatible_paths = prod(S[c.j] for c in P.C)
    function active_paths_cut(cb_data)
        πnum = sum(callback_value(cb_data, π) ≥ ϵ * probability_scale_factor for π in values(π_s))
        if !isapprox(πnum, num_compatible_paths, atol = atol)
            num_active_paths = @expression(model, sum(π / (P(s) * probability_scale_factor) for (s, π) in π_s))
            con = @build_constraint(num_active_paths == num_compatible_paths)
            MOI.submit(model, MOI.LazyConstraint(cb_data), con)
=======
    function lazy_constraints(cb_data)
        if use_probability_cut
            πsum = sum(callback_value(cb_data, π) for π in values(π_s))
            if !isapprox(πsum, 1.0 * probability_scale_factor)
                con = @build_constraint(sum(values(π_s)) == 1.0 * probability_scale_factor)
                MOI.submit(model, MOI.LazyConstraint(cb_data), con)
            end
        end
        if use_active_paths_cut
            ϵ = minimum(P(s) for s in keys(π_s))
            num_compatible_paths = prod(S[c.j] for c in P.C)
            πnum = sum(callback_value(cb_data, π) ≥ ϵ * probability_scale_factor for π in values(π_s))
            if !isapprox(πnum, num_compatible_paths, atol = atol)
                num_active_paths = @expression(model, sum(π / (P(s) * probability_scale_factor) for (s, π) in π_s))
                con = @build_constraint(num_active_paths == num_compatible_paths)
                MOI.submit(model, MOI.LazyConstraint(cb_data), con)
            end
>>>>>>> 9eff1203
        end
    end
    MOI.set(model, MOI.LazyConstraintCallback(), lazy_constraints)
end


# --- Objective Functions ---

"""Positive affine transformation of path utility. Always evaluates positive values.

# Examples
```julia-repl
julia> U⁺ = PositivePathUtility(S, U)
julia> all(U⁺(s) > 0 for s in paths(S))
true
```
"""
struct PositivePathUtility <: AbstractPathUtility
    U::AbstractPathUtility
    min::Float64
    function PositivePathUtility(S::States, U::AbstractPathUtility)
        u_min = minimum(U(s) for s in paths(S))
        new(U, u_min)
    end
end

(U::PositivePathUtility)(s::Path) = U.U(s) - U.min + 1

"""Create an expected value objective.

# Examples
```julia
EV = expected_value(model, π_s, U)
```
"""
function expected_value(model::Model, π_s::PathProbabilityVariables, U::AbstractPathUtility; probability_scale_factor::Float64=1.0)
    if probability_scale_factor ≤ 0
        throw(DomainError("The probability_scale_factor must be greater than 0."))
    end

    @expression(model, sum(π / probability_scale_factor * U(s) for (s, π) in π_s))
end

"""Create a conditional value-at-risk (CVaR) objective.

# Examples
```julia
α = 0.05  # Parameter such that 0 ≤ α ≤ 1
CVaR = conditional_value_at_risk(model, π_s, U, α)
```
"""
function conditional_value_at_risk(model::Model, π_s::PathProbabilityVariables{N}, U::AbstractPathUtility, α::Float64; probability_scale_factor::Float64=1.0) where N
    if probability_scale_factor ≤ 0
        throw(DomainError("The probability_scale_factor must be greater than 0."))
    end

    if !(0 < α ≤ 1)
        throw(DomainError("α should be 0 < α ≤ 1"))
    end

    # Pre-computed parameters
    u = collect(Iterators.flatten(U(s) for s in keys(π_s)))
    u_sorted = sort(u)
    u_min = u_sorted[1]
    u_max = u_sorted[end]
    M = u_max - u_min
    u_diff = diff(u_sorted)
    ϵ = if isempty(u_diff) 0.0 else minimum(filter(!iszero, abs.(u_diff))) / 2 end

    # Variables and constraints
    η = @variable(model)
    @constraint(model, η ≥ u_min)
    @constraint(model, η ≤ u_max)
    ρ′_s = Dict{Path{N}, VariableRef}()
    for (s, π) in π_s
        u_s = U(s)
        λ = @variable(model, binary=true)
        λ′ = @variable(model, binary=true)
        ρ = @variable(model)
        ρ′ = @variable(model)
        @constraint(model, η - u_s ≤ M * λ)
        @constraint(model, η - u_s ≥ (M + ϵ) * λ - M)
        @constraint(model, η - u_s ≤ (M + ϵ) * λ′ - ϵ)
        @constraint(model, η - u_s ≥ M * (λ′ - 1))
        @constraint(model, 0 ≤ ρ)
        @constraint(model, 0 ≤ ρ′)
        @constraint(model, ρ ≤ λ * probability_scale_factor)
        @constraint(model, ρ′ ≤ λ′* probability_scale_factor)
        @constraint(model, ρ ≤ ρ′)
        @constraint(model, ρ′ ≤ π)
        @constraint(model, π - (1 - λ)* probability_scale_factor ≤ ρ)
        ρ′_s[s] = ρ′
    end
    @constraint(model, sum(values(ρ′_s)) == α * probability_scale_factor)

    # Return CVaR as an expression
    CVaR = @expression(model, sum(ρ_bar * U(s) for (s, ρ_bar) in ρ′_s) / (α * probability_scale_factor))

    return CVaR
end


# --- Construct decision strategy from JuMP variables ---

"""Construct decision strategy from variable refs."""
function LocalDecisionStrategy(j::Node, z::Array{VariableRef})
    LocalDecisionStrategy(j, @. Int(round(value(z))))
end

"""Extract values for decision variables from solved decision model.

# Examples
```julia
Z = DecisionStrategy(z)
```
"""
function DecisionStrategy(z::DecisionVariables)
    DecisionStrategy(z.D, [LocalDecisionStrategy(d.j, v) for (d, v) in zip(z.D, z.z)])
end<|MERGE_RESOLUTION|>--- conflicted
+++ resolved
@@ -135,17 +135,7 @@
 lazy_constraints(model, π_s, S, P, use_probability_cut=true)
 ```
 """
-<<<<<<< HEAD
-function lazy_probability_cut(model::Model, π_s::PathProbabilityVariables, P::AbstractPathProbability; probability_scale_factor::Float64=1.0)
-    if probability_scale_factor ≤ 0
-        throw(DomainError("The probability_scale_factor must be greater than 0."))
-    end
-    function probability_cut(cb_data)
-        πsum = sum(callback_value(cb_data, π) for π in values(π_s))
-        if !isapprox(πsum, 1.0 * probability_scale_factor)
-            con = @build_constraint(sum(values(π_s)) == 1.0 * probability_scale_factor)
-            MOI.submit(model, MOI.LazyConstraint(cb_data), con)
-=======
+
 function lazy_constraints(model::Model, π_s::PathProbabilityVariables, S::States, P::AbstractPathProbability; atol::Float64 = 0.9, probability_scale_factor::Float64=1.0, use_probability_cut::Bool=false, use_active_paths_cut::Bool=false)
     if probability_scale_factor ≤ 0
         throw(DomainError("The probability_scale_factor must be greater than 0."))
@@ -155,36 +145,9 @@
         all_active_states = all(all((!).(iszero.(x))) for x in P.X)
         if !all_active_states
             throw(DomainError("Cannot use active paths cut if all states are not active."))
->>>>>>> 9eff1203
         end
     end
 
-<<<<<<< HEAD
-# Examples
-```julia
-atol = 0.9  # Tolerance to trigger the creation of the lazy cut
-active_paths_cut(model, π_s, S, P; atol=atol)
-```
-"""
-function lazy_active_paths_cut(model::Model, π_s::PathProbabilityVariables, S::States, P::AbstractPathProbability; atol::Float64 = 0.9, probability_scale_factor::Float64=1.0)
-    all_active_states = all(all((!).(iszero.(x))) for x in P.X)
-    if !all_active_states
-        throw(DomainError("Cannot use active paths cut if all states are not active."))
-    end
-
-    if probability_scale_factor ≤ 0
-        throw(DomainError("The probability_scale_factor must be greater than 0."))
-    end
-
-    ϵ = minimum(P(s) for s in keys(π_s))
-    num_compatible_paths = prod(S[c.j] for c in P.C)
-    function active_paths_cut(cb_data)
-        πnum = sum(callback_value(cb_data, π) ≥ ϵ * probability_scale_factor for π in values(π_s))
-        if !isapprox(πnum, num_compatible_paths, atol = atol)
-            num_active_paths = @expression(model, sum(π / (P(s) * probability_scale_factor) for (s, π) in π_s))
-            con = @build_constraint(num_active_paths == num_compatible_paths)
-            MOI.submit(model, MOI.LazyConstraint(cb_data), con)
-=======
     function lazy_constraints(cb_data)
         if use_probability_cut
             πsum = sum(callback_value(cb_data, π) for π in values(π_s))
@@ -202,7 +165,6 @@
                 con = @build_constraint(num_active_paths == num_compatible_paths)
                 MOI.submit(model, MOI.LazyConstraint(cb_data), con)
             end
->>>>>>> 9eff1203
         end
     end
     MOI.set(model, MOI.LazyConstraintCallback(), lazy_constraints)
