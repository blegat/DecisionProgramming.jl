--- conflicted
+++ resolved
@@ -39,52 +39,22 @@
 π_s = path_probability_variables(model, z, S, D, P; hard_lower_bound=false))
 ```
 """
-<<<<<<< HEAD
-function path_probability_variables(model::Model, z::Vector{<:Array{VariableRef}}, S::States, D::Vector{DecisionNode}, P::AbstractPathProbability; hard_lower_bound::Bool=true, names::Bool=false, base_name::String="π_s", nocomb::Dict{}=Dict())
-    # Create path probability variables.
-    π_names = if names; ["$(base_name)$(s)" for s in paths(S)] else nothing end
-    π_s = variables(model, S; names=π_names)
-=======
-function path_probability_variables(model::Model, z::DecisionVariables, S::States, D::Vector{DecisionNode}, P::AbstractPathProbability; hard_lower_bound::Bool=true, names::Bool=false, name::String="π_s")
+function path_probability_variables(model::Model, z::DecisionVariables, S::States, D::Vector{DecisionNode}, P::AbstractPathProbability; hard_lower_bound::Bool=true, names::Bool=false, name::String="π_s", nocomb::Dict{}=Dict())
     N = length(S)
     π_s = Dict{NTuple{N, Int}, VariableRef}()
->>>>>>> cdc6a50e
 
     # Iterate over all paths. Skip paths with path probability of zero.
     for s in paths(S)
-<<<<<<< HEAD
-        keeprow = true
+        keep_s = true
         for k in keys(nocomb)
             if collect(s[k]) in nocomb[k]
-                keeprow = false
+                keep_s = false
             end
         end
-        if iszero(P(s)) || !keeprow
-            # If the upper bound is zero, we fix the value to zero.
-            fix(π_s[s...], 0)
-        else
-            # Soft constraint on the lower bound.
-            @constraint(model, π_s[s...] ≥ 0)
-
-            # Hard constraint on the upper bound.
-            @constraint(model, π_s[s...] ≤ P(s))
-
-            # Constraints the path probability to zero if the path is
-            # incompatible with the decision strategy.
-            for (d, z_j) in zip(D, z)
-                @constraint(model, π_s[s...] ≤ z_j[s[[d.I_j; d.j]]...])
-            end
-
-            # Hard constraint on the lower bound.
-            if hard_lower_bound
-                n_z = @expression(model, sum(z_j[s[[d.I_j; d.j]]...] for (d, z_j) in zip(D, z)))
-                @constraint(model, π_s[s...] ≥ P(s) + n_z - length(D))
-            end
-=======
-        if iszero(P(s))
+        if iszero(P(s)) || !keep_s
             continue
         end
-
+        
         # Create a path probability variable
         π = @variable(model, base_name=(names ? "$(name)$(s)" : ""))
         π_s[s] = π
@@ -105,7 +75,6 @@
         if hard_lower_bound
             n_z = @expression(model, sum(z_j[s[[d.I_j; d.j]]...] for (d, z_j) in zip(D, z)))
             @constraint(model, π ≥ P(s) + n_z - length(D))
->>>>>>> cdc6a50e
         end
     end
     return π_s
