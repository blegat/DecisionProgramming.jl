using Logging
using JuMP, Gurobi
using DecisionProgramming
using CSV, DataFrames, PrettyTables



# Setting subproblem specific parameters
const chosen_risk_level = 13


# Reading tests' technical performance data (dummy data in this case)
data = CSV.read("CHD_preventative_care_data.csv", DataFrame)



# Bayes posterior risk probabilities calculation function
# prior = prior risk level for which the posterior risk distribution is calculated for,
# t = test done
# returns a 100x1 vector with the probabilities of getting CHD given the prior risk level and test result
# for no test done (i.e. t = 3) returns a zero vector
function update_risk_distribution(prior::Int64, t::Int64)
    if t == 1 # the test is TRS
        # P(TRS = result | sick) = P(TRS_if_sick = result) * P(sick) = P(TRS_if_sick = result) * P(prior_risk)
        numerators = data.TRS_if_sick .* data.risk_levels[prior]

        # P(TRS = result) = P(TRS_if_sick = result) * P(sick) + P(TRS_if_healthy = result) * P(healthy)
        denominators = data.TRS_if_sick .* data.risk_levels[prior]  + data.TRS_if_healthy .* (1 - data.risk_levels[prior])

        posterior_risks = numerators./denominators

        # if the denominator is zero, post_risk is NaN, changing those to 0
        for i = 1:101
            if isnan(posterior_risks[i])
                posterior_risks[i] = 0
            end
        end

        return posterior_risks


    elseif t == 2 #the test is GRS
        numerators = (data.GRS_if_sick .* data.risk_levels[prior])
        denominators = data.GRS_if_sick .* data.risk_levels[prior]  + data.GRS_if_healthy .* (1 .- data.risk_levels[prior])

        posterior_risks =  numerators./denominators

        # if the denominator is zero, post_risk is NaN, changing those to 0
        for i = 1:101
            if isnan(posterior_risks[i])
                posterior_risks[i] = 0
            end
        end

        return posterior_risks


    else # no test performed
        risks_unchanged = zeros(100,1)


        return risks_unchanged

    end
end

# State probabilites calculation function
# risk_p = the resulting array from update_risk_distribution
# t = test done
# h = CHD or no CHD
# returns the probability distribution in 101x1 vector for the states of the R node given the prior risk level (must be same as to function update_risk_distribution), test t and health h
function state_probabilities(risk_p::Array{Float64}, t::Int64, h::Int64, prior::Int64)

    #if no test is performed, then the probabilities of moving to states (other than the prior risk level) are 0 and to the prior risk element is 1
    if t == 3
        state_probabilites = zeros(101, 1)
        state_probabilites[prior] = 1.0
        return state_probabilites
    end

    # return vector
    state_probabilites = zeros(101,1)

    # copying the probabilities of the scores for ease of readability
    if h == 1 && t == 1    # CHD and TRS
        p_scores = data.TRS_if_sick
    elseif t ==1    # no CHD and TRS
        p_scores = data.TRS_if_healthy
    elseif h == 1 && t == 2 # CHD and GRS
        p_scores = data.GRS_if_sick
    else # no CHD and GRS
        p_scores = data.GRS_if_healthy
    end

    for i = 1:101 #iterating through all risk levels 0%, 1%, ..., 99%, 100% in data.risk_levels
        for j = 1:101 #iterates through all risk estimates in risk_p
            #finding all risk estimates risk_p[j] within risk level i
            # risk_level[i] <= risk_p < risk_level[i]
            if i < 101 && data.risk_levels[i] <= risk_p[j] && risk_p[j] < data.risk_levels[i+1]
                state_probabilites[i] += p_scores[j]
            elseif i == 101 && data.risk_levels[i] <= risk_p[j] #special case: the highest risk level[101] = 100%
                state_probabilites[i] += p_scores[j]
            end
        end
    end

    return state_probabilites
end


function analysing_results(Z::DecisionStrategy, sprobs::StateProbabilities)

    d = Z.D[1] #taking one of the decision nodes to retrieve the information_set_R
    information_set_R = vec(collect(paths(S[d.I_j])))
    results = DataFrame(Information_set = map( x -> string(x) * "%", [0:1:100;]))
    # T1
    Z_j = Z.Z_j[1]
    probs =  map(x -> x > 0 ? 1 : 0, get(sprobs.probs, 1,0)) #these are zeros and ones
    dec = [Z_j(s_I) for s_I in information_set_R]
    results[!, "T1"] = map(x -> x == 0 ? "" : "$x", probs.*dec)

    # T2
    Z_j = Z.Z_j[2]
    probs = map(x -> x > 0 ? 1 : 0, (get(sprobs.probs, 4,0))) #these are zeros and ones
    dec = [Z_j(s_I) for s_I in information_set_R]
    results[!, "T2"] = map(x -> x == 0 ? "" : "$x", probs.*dec)

    # TD
    Z_j = Z.Z_j[3]
    probs = map(x -> x > 0 ? 1 : 0, (get(sprobs.probs, 6,0))) #these are zeros and ones
    dec = [Z_j(s_I) for s_I in information_set_R]
    results[!, "TD"] = map(x -> x == 0 ? "" : "$x", probs.*dec)

    pretty_table(results)
end


const R0 = 1
const H = 2
const T1 = 3
const R1 = 4
const T2 = 5
const R2 = 6
const TD = 7
const TC = 8
const HB = 9


const H_states = ["CHD", "no CHD"]
const T_states = ["TRS", "GRS", "no test"]
const TD_states = ["treatment", "no treatment"]
const R_states = map( x -> string(x) * "%", [0:1:100;])
const TC_states = ["TRS", "GRS", "TRS & GRS", "no tests"]
const HB_states = ["CHD & treatment", "CHD & no treatment", "no CHD & treatment", "no CHD & no treatment"]

@info("Creating the influence diagram.")
S = States([
    (length(R_states), [R0, R1, R2]),
    (length(H_states), [H]),
    (length(T_states), [T1, T2]),
    (length(TD_states), [TD])
])

C = Vector{ChanceNode}()
D = Vector{DecisionNode}()
V = Vector{ValueNode}()
X = Vector{Probabilities}()
Y = Vector{Consequences}()


I_R0 = Vector{Node}()
X_R0 = zeros(S[R0])
X_R0[chosen_risk_level] = 1
push!(C, ChanceNode(R0, I_R0))
push!(X, Probabilities(R0, X_R0))


I_H = [R0]
X_H = zeros(S[R0], S[H])
X_H[:, 1] = data.risk_levels     # 1 = "CHD"
X_H[:, 2] = 1 .- X_H[:, 1]  # 2 = "no CHD"
push!(C, ChanceNode(H, I_H))
push!(X, Probabilities(H, X_H))


I_T1 = [R0]
push!(D, DecisionNode(T1, I_T1))


I_R1 = [R0, H, T1]
X_R1 = zeros(S[I_R1]..., S[R1])
for s_R0 = 1:101, s_H = 1:2, s_T1 = 1:3
    X_R1[s_R0, s_H, s_T1, :] =  state_probabilities(update_risk_distribution(s_R0, s_T1), s_T1, s_H, s_R0)
end
push!(C, ChanceNode(R1, I_R1))
push!(X, Probabilities(R1, X_R1))


I_T2 = [R1]
push!(D, DecisionNode(T2, I_T2))


I_R2 = [H, R1, T2]
X_R2 = zeros(S[I_R2]..., S[R2])
for s_R1 = 1:101, s_H = 1:2, s_T2 = 1:3
    X_R2[s_H, s_R1, s_T2, :] =  state_probabilities(update_risk_distribution(s_R1, s_T2), s_T2, s_H, s_R1)
end
push!(C, ChanceNode(R2, I_R2))
push!(X, Probabilities(R2, X_R2))


I_TD = [R2]
push!(D, DecisionNode(TD, I_TD))


I_TC = [T1, T2]
Y_TC = zeros(S[I_TC]...)
cost_TRS = -0.0034645
cost_GRS = -0.004
cost_forbidden = 0     #the cost of forbidden test combinations is negligible
Y_TC[1 , 1] = cost_forbidden
Y_TC[1 , 2] = cost_TRS + cost_GRS
Y_TC[1, 3] = cost_TRS
Y_TC[2, 1] =  cost_GRS + cost_TRS
Y_TC[2, 2] = cost_forbidden
Y_TC[2, 3] = cost_GRS
Y_TC[3, 1] = cost_TRS
Y_TC[3, 2] = cost_GRS
Y_TC[3, 3] = 0
push!(V, ValueNode(TC, I_TC))
push!(Y, Consequences(TC, Y_TC))


I_HB = [H, TD]
Y_HB = zeros(S[I_HB]...)
Y_HB[1 , 1] = 6.89713671259061  # sick & treat
Y_HB[1 , 2] = 6.65436854256236  # sick & don't treat
Y_HB[2, 1] = 7.64528451705134   # healthy & treat
Y_HB[2, 2] =  7.70088349200034  # healthy & don't treat
push!(V, ValueNode(HB, I_HB))
push!(Y, Consequences(HB, Y_HB))


@info("Validate influence diagram.")
validate_influence_diagram(S, C, D, V)
sort!.((C, D, V, X, Y), by = x -> x.j)

P = DefaultPathProbability(C, X)
U = DefaultPathUtility(V, Y)


@info("Creating the decision model.")
model = Model()
z = DecisionVariables(model, S, D)

# Defining forbidden paths to include all those where a test is repeated twice
forbidden_tests = ForbiddenPath[([T1,T2], Set([(1,1),(2,2),(3,1), (3,2)]))]
scale_factor = 10000.0
<<<<<<< HEAD
x_s = PathCompatibilityVariables(model, z, S, P; fixed = Dict(1 => chosen_risk_level), forbidden_paths = forbidden_tests, probability_cut=false)

EV = expected_value(model, x_s, U, P, probability_scale_factor= scale_factor)
=======
π_s = PathProbabilityVariables(model, z, S, P; probability_cut = false, forbidden_paths = forbidden_tests, probability_scale_factor = scale_factor)

EV = expected_value(model, π_s, U, probability_scale_factor = scale_factor)
>>>>>>> 6b0ededa
@objective(model, Max, EV)

@info("Starting the optimization process.")
optimizer = optimizer_with_attributes(
    () -> Gurobi.Optimizer(Gurobi.Env()),
<<<<<<< HEAD
    "MIPFocus" => 3,
    "MIPGap" => 1e-6,
=======
    "TimeLimit" => 300,
    "IntFeasTol"=> 1e-9,
    "MIPFocus"=>3
>>>>>>> 6b0ededa
)
set_optimizer(model, optimizer)
optimize!(model)


@info("Extracting results.")
Z = DecisionStrategy(z)

@info("Printing decision strategy using tailor made function:")
sprobs = StateProbabilities(S, P, Z)
analysing_results(Z, sprobs)

@info("Printing state probabilities:")
# Here we can see that the probability of having a CHD event is exactly that of the chosen risk level
print_state_probabilities(sprobs, [R0, R1, R2])

@info("Computing utility distribution.")
udist = UtilityDistribution(S, P, U, Z)

@info("Printing utility distribution.")
print_utility_distribution(udist)

@info("Printing statistics")
print_statistics(udist)<|MERGE_RESOLUTION|>--- conflicted
+++ resolved
@@ -256,28 +256,16 @@
 # Defining forbidden paths to include all those where a test is repeated twice
 forbidden_tests = ForbiddenPath[([T1,T2], Set([(1,1),(2,2),(3,1), (3,2)]))]
 scale_factor = 10000.0
-<<<<<<< HEAD
 x_s = PathCompatibilityVariables(model, z, S, P; fixed = Dict(1 => chosen_risk_level), forbidden_paths = forbidden_tests, probability_cut=false)
 
-EV = expected_value(model, x_s, U, P, probability_scale_factor= scale_factor)
-=======
-π_s = PathProbabilityVariables(model, z, S, P; probability_cut = false, forbidden_paths = forbidden_tests, probability_scale_factor = scale_factor)
-
-EV = expected_value(model, π_s, U, probability_scale_factor = scale_factor)
->>>>>>> 6b0ededa
+EV = expected_value(model, x_s, U, P, probability_scale_factor = scale_factor)
 @objective(model, Max, EV)
 
 @info("Starting the optimization process.")
 optimizer = optimizer_with_attributes(
     () -> Gurobi.Optimizer(Gurobi.Env()),
-<<<<<<< HEAD
     "MIPFocus" => 3,
     "MIPGap" => 1e-6,
-=======
-    "TimeLimit" => 300,
-    "IntFeasTol"=> 1e-9,
-    "MIPFocus"=>3
->>>>>>> 6b0ededa
 )
 set_optimizer(model, optimizer)
 optimize!(model)
