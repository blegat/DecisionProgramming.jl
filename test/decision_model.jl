--- conflicted
+++ resolved
@@ -39,30 +39,15 @@
     @info "Testing PositivePathUtility"
     U′ = if probability_cut U else PositivePathUtility(S, U) end
 
-<<<<<<< HEAD
-    @info "Testing probability_cut"
-    if probability_scale_factor > 0
-        lazy_probability_cut(model, π_s, P, probability_scale_factor = probability_scale_factor)
-    else
-        @test_throws DomainError lazy_probability_cut(model, π_s, P, probability_scale_factor = probability_scale_factor)
-    end
-
-    @info "Testing active_paths_cut"
-    if iszero(n_inactive)
-        if probability_scale_factor > 0
-            lazy_active_paths_cut(model, π_s, S, P, probability_scale_factor = probability_scale_factor)
-        else
-            @test_throws DomainError lazy_active_paths_cut(model, π_s, S, P, probability_scale_factor = probability_scale_factor)
-        end
-    else
-        @test_throws DomainError lazy_active_paths_cut(model, π_s, S, P, probability_scale_factor = probability_scale_factor)
-=======
     @info "Testing lazy constraints"
     if iszero(n_inactive)
-        lazy_constraints(model, π_s, S, P, use_probability_cut=true, use_active_paths_cut=true)
+      if probability_scale_factor > 0
+        lazy_constraints(model, π_s, S, P, probability_scale_factor = probability_scale_factor, use_probability_cut=true, use_active_paths_cut=true)
+      else
+        @test_throws DomainError lazy_constraints(model, π_s, S, P, probability_scale_factor = probability_scale_factor, use_probability_cut=true, use_active_paths_cut=true)
+      end
     else
-        @test_throws DomainError lazy_constraints(model, π_s, S, P, use_probability_cut=true, use_active_paths_cut=true)
->>>>>>> 9eff1203
+        @test_throws DomainError lazy_constraints(model, π_s, S, P, probability_scale_factor = probability_scale_factor, use_probability_cut=true, use_active_paths_cut=true)
     end
 
     @info "Testing expected_value"
